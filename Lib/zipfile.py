--- conflicted
+++ resolved
@@ -361,16 +361,10 @@
 
         extra = self.extra
 
-<<<<<<< HEAD
         min_version = 0
-        if file_size > ZIP64_LIMIT or compress_size > ZIP64_LIMIT:
-            # File is larger than what fits into a 4 byte integer,
-            # fall back to the ZIP64 extension
-=======
         if zip64 is None:
             zip64 = file_size > ZIP64_LIMIT or compress_size > ZIP64_LIMIT
         if zip64:
->>>>>>> 182d7cd5
             fmt = '<HHQQ'
             extra = extra + struct.pack(fmt,
                     1, struct.calcsize(fmt)-4, file_size, compress_size)
@@ -1320,21 +1314,11 @@
             # Must overwrite CRC and sizes with correct data later
             zinfo.CRC = CRC = 0
             zinfo.compress_size = compress_size = 0
-<<<<<<< HEAD
-            zinfo.file_size = file_size = 0
-            self.fp.write(zinfo.FileHeader())
-=======
             # Compressed size can be larger than uncompressed size
             zip64 = self._allowZip64 and \
                     zinfo.file_size * 1.05 > ZIP64_LIMIT
             self.fp.write(zinfo.FileHeader(zip64))
-            if zinfo.compress_type == ZIP_DEFLATED:
-                cmpr = zlib.compressobj(zlib.Z_DEFAULT_COMPRESSION,
-                     zlib.DEFLATED, -15)
-            else:
-                cmpr = None
             file_size = 0
->>>>>>> 182d7cd5
             while 1:
                 buf = fp.read(1024 * 8)
                 if not buf:
