from test.support import run_unittest, check_warnings
import cgi
import os
import sys
import tempfile
import unittest
<<<<<<< HEAD
import warnings
=======
from collections import namedtuple
>>>>>>> 6b102f25
from io import StringIO, BytesIO

class HackedSysModule:
    # The regression test will have real values in sys.argv, which
    # will completely confuse the test of the cgi module
    argv = []
    stdin = sys.stdin

cgi.sys = HackedSysModule()

class ComparableException:
    def __init__(self, err):
        self.err = err

    def __str__(self):
        return str(self.err)

    def __eq__(self, anExc):
        if not isinstance(anExc, Exception):
            return NotImplemented
        return (self.err.__class__ == anExc.__class__ and
                self.err.args == anExc.args)

    def __getattr__(self, attr):
        return getattr(self.err, attr)

def do_test(buf, method):
    env = {}
    if method == "GET":
        fp = None
        env['REQUEST_METHOD'] = 'GET'
        env['QUERY_STRING'] = buf
    elif method == "POST":
        fp = BytesIO(buf.encode('latin-1')) # FieldStorage expects bytes
        env['REQUEST_METHOD'] = 'POST'
        env['CONTENT_TYPE'] = 'application/x-www-form-urlencoded'
        env['CONTENT_LENGTH'] = str(len(buf))
    else:
        raise ValueError("unknown method: %s" % method)
    try:
        return cgi.parse(fp, env, strict_parsing=1)
    except Exception as err:
        return ComparableException(err)

parse_strict_test_cases = [
    ("", ValueError("bad query field: ''")),
    ("&", ValueError("bad query field: ''")),
    ("&&", ValueError("bad query field: ''")),
    (";", ValueError("bad query field: ''")),
    (";&;", ValueError("bad query field: ''")),
    # Should the next few really be valid?
    ("=", {}),
    ("=&=", {}),
    ("=;=", {}),
    # This rest seem to make sense
    ("=a", {'': ['a']}),
    ("&=a", ValueError("bad query field: ''")),
    ("=a&", ValueError("bad query field: ''")),
    ("=&a", ValueError("bad query field: 'a'")),
    ("b=a", {'b': ['a']}),
    ("b+=a", {'b ': ['a']}),
    ("a=b=a", {'a': ['b=a']}),
    ("a=+b=a", {'a': [' b=a']}),
    ("&b=a", ValueError("bad query field: ''")),
    ("b&=a", ValueError("bad query field: 'b'")),
    ("a=a+b&b=b+c", {'a': ['a b'], 'b': ['b c']}),
    ("a=a+b&a=b+a", {'a': ['a b', 'b a']}),
    ("x=1&y=2.0&z=2-3.%2b0", {'x': ['1'], 'y': ['2.0'], 'z': ['2-3.+0']}),
    ("x=1;y=2.0&z=2-3.%2b0", {'x': ['1'], 'y': ['2.0'], 'z': ['2-3.+0']}),
    ("x=1;y=2.0;z=2-3.%2b0", {'x': ['1'], 'y': ['2.0'], 'z': ['2-3.+0']}),
    ("Hbc5161168c542333633315dee1182227:key_store_seqid=400006&cuyer=r&view=bustomer&order_id=0bb2e248638833d48cb7fed300000f1b&expire=964546263&lobale=en-US&kid=130003.300038&ss=env",
     {'Hbc5161168c542333633315dee1182227:key_store_seqid': ['400006'],
      'cuyer': ['r'],
      'expire': ['964546263'],
      'kid': ['130003.300038'],
      'lobale': ['en-US'],
      'order_id': ['0bb2e248638833d48cb7fed300000f1b'],
      'ss': ['env'],
      'view': ['bustomer'],
      }),

    ("group_id=5470&set=custom&_assigned_to=31392&_status=1&_category=100&SUBMIT=Browse",
     {'SUBMIT': ['Browse'],
      '_assigned_to': ['31392'],
      '_category': ['100'],
      '_status': ['1'],
      'group_id': ['5470'],
      'set': ['custom'],
      })
    ]

def norm(seq):
    return sorted(seq, key=repr)

def first_elts(list):
    return [p[0] for p in list]

def first_second_elts(list):
    return [(p[0], p[1][0]) for p in list]

def gen_result(data, environ):
    encoding = 'latin-1'
    fake_stdin = BytesIO(data.encode(encoding))
    fake_stdin.seek(0)
    form = cgi.FieldStorage(fp=fake_stdin, environ=environ, encoding=encoding)

    result = {}
    for k, v in dict(form).items():
        result[k] = isinstance(v, list) and form.getlist(k) or v.value

    return result

class CgiTests(unittest.TestCase):

    def test_parse_multipart(self):
        fp = BytesIO(POSTDATA.encode('latin1'))
        env = {'boundary': BOUNDARY.encode('latin1'),
               'CONTENT-LENGTH': '558'}
        result = cgi.parse_multipart(fp, env)
        expected = {'submit': [b' Add '], 'id': [b'1234'],
                    'file': [b'Testing 123.\n'], 'title': [b'']}
        self.assertEqual(result, expected)

    def test_fieldstorage_properties(self):
        fs = cgi.FieldStorage()
        self.assertFalse(fs)
        self.assertIn("FieldStorage", repr(fs))
        self.assertEqual(list(fs), list(fs.keys()))
        fs.list.append(namedtuple('MockFieldStorage', 'name')('fieldvalue'))
        self.assertTrue(fs)

    def test_escape(self):
        # cgi.escape() is deprecated.
        with warnings.catch_warnings():
            warnings.filterwarnings('ignore', 'cgi\.escape',
                                     DeprecationWarning)
            self.assertEqual("test &amp; string", cgi.escape("test & string"))
            self.assertEqual("&lt;test string&gt;", cgi.escape("<test string>"))
            self.assertEqual("&quot;test string&quot;", cgi.escape('"test string"', True))

    def test_strict(self):
        for orig, expect in parse_strict_test_cases:
            # Test basic parsing
            d = do_test(orig, "GET")
            self.assertEqual(d, expect, "Error parsing %s method GET" % repr(orig))
            d = do_test(orig, "POST")
            self.assertEqual(d, expect, "Error parsing %s method POST" % repr(orig))

            env = {'QUERY_STRING': orig}
            fs = cgi.FieldStorage(environ=env)
            if isinstance(expect, dict):
                # test dict interface
                self.assertEqual(len(expect), len(fs))
                self.assertCountEqual(expect.keys(), fs.keys())
                ##self.assertEqual(norm(expect.values()), norm(fs.values()))
                ##self.assertEqual(norm(expect.items()), norm(fs.items()))
                self.assertEqual(fs.getvalue("nonexistent field", "default"), "default")
                # test individual fields
                for key in expect.keys():
                    expect_val = expect[key]
                    self.assertIn(key, fs)
                    if len(expect_val) > 1:
                        self.assertEqual(fs.getvalue(key), expect_val)
                    else:
                        self.assertEqual(fs.getvalue(key), expect_val[0])

    def test_log(self):
        cgi.log("Testing")
        cgi.logfile = "fail/"
        cgi.initlog("%s", "Testing initlog")
        cgi.logfp = StringIO()
        cgi.initlog("%s", "Testing initlog 1")
        cgi.log("%s", "Testing log 2")
        self.assertEqual(cgi.logfp.getvalue(), "Testing initlog 1\nTesting log 2\n")
        if os.path.exists("/dev/null"):
            cgi.logfp = None
            cgi.logfile = "/dev/null"
            cgi.initlog("%s", "Testing log 3")
            self.addCleanup(cgi.closelog)
            cgi.log("Testing log 4")

    def test_fieldstorage_readline(self):
        # FieldStorage uses readline, which has the capacity to read all
        # contents of the input file into memory; we use readline's size argument
        # to prevent that for files that do not contain any newlines in
        # non-GET/HEAD requests
        class TestReadlineFile:
            def __init__(self, file):
                self.file = file
                self.numcalls = 0

            def readline(self, size=None):
                self.numcalls += 1
                if size:
                    return self.file.readline(size)
                else:
                    return self.file.readline()

            def __getattr__(self, name):
                file = self.__dict__['file']
                a = getattr(file, name)
                if not isinstance(a, int):
                    setattr(self, name, a)
                return a

        f = TestReadlineFile(tempfile.TemporaryFile("wb+"))
        self.addCleanup(f.close)
        f.write(b'x' * 256 * 1024)
        f.seek(0)
        env = {'REQUEST_METHOD':'PUT'}
        fs = cgi.FieldStorage(fp=f, environ=env)
        self.addCleanup(fs.file.close)
        # if we're not chunking properly, readline is only called twice
        # (by read_binary); if we are chunking properly, it will be called 5 times
        # as long as the chunksize is 1 << 16.
        self.assertTrue(f.numcalls > 2)
        f.close()

    def test_fieldstorage_multipart(self):
        #Test basic FieldStorage multipart parsing
        env = {
            'REQUEST_METHOD': 'POST',
            'CONTENT_TYPE': 'multipart/form-data; boundary={}'.format(BOUNDARY),
            'CONTENT_LENGTH': '558'}
        fp = BytesIO(POSTDATA.encode('latin-1'))
        fs = cgi.FieldStorage(fp, environ=env, encoding="latin-1")
        self.assertEqual(len(fs.list), 4)
        expect = [{'name':'id', 'filename':None, 'value':'1234'},
                  {'name':'title', 'filename':None, 'value':''},
                  {'name':'file', 'filename':'test.txt', 'value':b'Testing 123.\n'},
                  {'name':'submit', 'filename':None, 'value':' Add '}]
        for x in range(len(fs.list)):
            for k, exp in expect[x].items():
                got = getattr(fs.list[x], k)
                self.assertEqual(got, exp)

    def test_fieldstorage_multipart_non_ascii(self):
        #Test basic FieldStorage multipart parsing
        env = {'REQUEST_METHOD':'POST',
            'CONTENT_TYPE': 'multipart/form-data; boundary={}'.format(BOUNDARY),
            'CONTENT_LENGTH':'558'}
        for encoding in ['iso-8859-1','utf-8']:
            fp = BytesIO(POSTDATA_NON_ASCII.encode(encoding))
            fs = cgi.FieldStorage(fp, environ=env,encoding=encoding)
            self.assertEqual(len(fs.list), 1)
            expect = [{'name':'id', 'filename':None, 'value':'\xe7\xf1\x80'}]
            for x in range(len(fs.list)):
                for k, exp in expect[x].items():
                    got = getattr(fs.list[x], k)
                    self.assertEqual(got, exp)

    _qs_result = {
        'key1': 'value1',
        'key2': ['value2x', 'value2y'],
        'key3': 'value3',
        'key4': 'value4'
    }
    def testQSAndUrlEncode(self):
        data = "key2=value2x&key3=value3&key4=value4"
        environ = {
            'CONTENT_LENGTH':   str(len(data)),
            'CONTENT_TYPE':     'application/x-www-form-urlencoded',
            'QUERY_STRING':     'key1=value1&key2=value2y',
            'REQUEST_METHOD':   'POST',
        }
        v = gen_result(data, environ)
        self.assertEqual(self._qs_result, v)

    def testQSAndFormData(self):
        data = """---123
Content-Disposition: form-data; name="key2"

value2y
---123
Content-Disposition: form-data; name="key3"

value3
---123
Content-Disposition: form-data; name="key4"

value4
---123--
"""
        environ = {
            'CONTENT_LENGTH':   str(len(data)),
            'CONTENT_TYPE':     'multipart/form-data; boundary=-123',
            'QUERY_STRING':     'key1=value1&key2=value2x',
            'REQUEST_METHOD':   'POST',
        }
        v = gen_result(data, environ)
        self.assertEqual(self._qs_result, v)

    def testQSAndFormDataFile(self):
        data = """---123
Content-Disposition: form-data; name="key2"

value2y
---123
Content-Disposition: form-data; name="key3"

value3
---123
Content-Disposition: form-data; name="key4"

value4
---123
Content-Disposition: form-data; name="upload"; filename="fake.txt"
Content-Type: text/plain

this is the content of the fake file

---123--
"""
        environ = {
            'CONTENT_LENGTH':   str(len(data)),
            'CONTENT_TYPE':     'multipart/form-data; boundary=-123',
            'QUERY_STRING':     'key1=value1&key2=value2x',
            'REQUEST_METHOD':   'POST',
        }
        result = self._qs_result.copy()
        result.update({
            'upload': b'this is the content of the fake file\n'
        })
        v = gen_result(data, environ)
        self.assertEqual(result, v)

    def test_deprecated_parse_qs(self):
        # this func is moved to urllib.parse, this is just a sanity check
        with check_warnings(('cgi.parse_qs is deprecated, use urllib.parse.'
                             'parse_qs instead', DeprecationWarning)):
            self.assertEqual({'a': ['A1'], 'B': ['B3'], 'b': ['B2']},
                             cgi.parse_qs('a=A1&b=B2&B=B3'))

    def test_deprecated_parse_qsl(self):
        # this func is moved to urllib.parse, this is just a sanity check
        with check_warnings(('cgi.parse_qsl is deprecated, use urllib.parse.'
                             'parse_qsl instead', DeprecationWarning)):
            self.assertEqual([('a', 'A1'), ('b', 'B2'), ('B', 'B3')],
                             cgi.parse_qsl('a=A1&b=B2&B=B3'))

    def test_parse_header(self):
        self.assertEqual(
            cgi.parse_header("text/plain"),
            ("text/plain", {}))
        self.assertEqual(
            cgi.parse_header("text/vnd.just.made.this.up ; "),
            ("text/vnd.just.made.this.up", {}))
        self.assertEqual(
            cgi.parse_header("text/plain;charset=us-ascii"),
            ("text/plain", {"charset": "us-ascii"}))
        self.assertEqual(
            cgi.parse_header('text/plain ; charset="us-ascii"'),
            ("text/plain", {"charset": "us-ascii"}))
        self.assertEqual(
            cgi.parse_header('text/plain ; charset="us-ascii"; another=opt'),
            ("text/plain", {"charset": "us-ascii", "another": "opt"}))
        self.assertEqual(
            cgi.parse_header('attachment; filename="silly.txt"'),
            ("attachment", {"filename": "silly.txt"}))
        self.assertEqual(
            cgi.parse_header('attachment; filename="strange;name"'),
            ("attachment", {"filename": "strange;name"}))
        self.assertEqual(
            cgi.parse_header('attachment; filename="strange;name";size=123;'),
            ("attachment", {"filename": "strange;name", "size": "123"}))
        self.assertEqual(
            cgi.parse_header('form-data; name="files"; filename="fo\\"o;bar"'),
            ("form-data", {"name": "files", "filename": 'fo"o;bar'}))


BOUNDARY = "---------------------------721837373350705526688164684"

POSTDATA = """-----------------------------721837373350705526688164684
Content-Disposition: form-data; name="id"

1234
-----------------------------721837373350705526688164684
Content-Disposition: form-data; name="title"


-----------------------------721837373350705526688164684
Content-Disposition: form-data; name="file"; filename="test.txt"
Content-Type: text/plain

Testing 123.

-----------------------------721837373350705526688164684
Content-Disposition: form-data; name="submit"

 Add\x20
-----------------------------721837373350705526688164684--
"""

POSTDATA_NON_ASCII = """-----------------------------721837373350705526688164684
Content-Disposition: form-data; name="id"

\xe7\xf1\x80
-----------------------------721837373350705526688164684
"""


def test_main():
    run_unittest(CgiTests)

if __name__ == '__main__':
    test_main()<|MERGE_RESOLUTION|>--- conflicted
+++ resolved
@@ -4,11 +4,8 @@
 import sys
 import tempfile
 import unittest
-<<<<<<< HEAD
 import warnings
-=======
 from collections import namedtuple
->>>>>>> 6b102f25
 from io import StringIO, BytesIO
 
 class HackedSysModule:
@@ -177,8 +174,7 @@
 
     def test_log(self):
         cgi.log("Testing")
-        cgi.logfile = "fail/"
-        cgi.initlog("%s", "Testing initlog")
+
         cgi.logfp = StringIO()
         cgi.initlog("%s", "Testing initlog 1")
         cgi.log("%s", "Testing log 2")
